--- conflicted
+++ resolved
@@ -11,48 +11,83 @@
 const morgan = require('morgan');
 const rateLimit = require('express-rate-limit');
 const crypto = require('crypto');
-const { v2: cloudinary } = require('cloudinary');
-
-// Configure Cloudinary
-cloudinary.config({
-    cloud_name: process.env.CLOUDINARY_CLOUD_NAME,
-    api_key: process.env.CLOUDINARY_API_KEY,
-    api_secret: process.env.CLOUDINARY_API_SECRET,
-});
-
-// Debug: Check if Cloudinary is configured
-console.log('🔧 Cloudinary Config Check:');
-console.log('Cloud Name:', process.env.CLOUDINARY_CLOUD_NAME ? '✅ Set' : '❌ Missing');
-console.log('API Key:', process.env.CLOUDINARY_API_KEY ? '✅ Set' : '❌ Missing');
-console.log('API Secret:', process.env.CLOUDINARY_API_SECRET ? '✅ Set' : '❌ Missing');
+const { BlobServiceClient, StorageSharedKeyCredential, generateBlobSASQueryParameters, BlobSASPermissions } = require('@azure/storage-blob');
+const { TableClient, AzureNamedKeyCredential } = require('@azure/data-tables');
+const session = require('express-session');
+const passport = require('passport');
+const { setupDiscordAuth, requireAuth, checkUploadQuota, recordUpload } = require('./auth');
+// Removed FFmpeg dependencies - no temp files needed
+
+// Configure Azure Blob Storage
+const accountName = process.env.AZURE_STORAGE_ACCOUNT_NAME;
+const accountKey = process.env.AZURE_STORAGE_ACCOUNT_KEY;
+const containerName = process.env.AZURE_STORAGE_CONTAINER || 'videos';
+
+let blobServiceClient;
+let sharedKeyCredential;
+if (accountName && accountKey) {
+    sharedKeyCredential = new StorageSharedKeyCredential(accountName, accountKey);
+    blobServiceClient = new BlobServiceClient(
+        `https://${accountName}.blob.core.windows.net`,
+        sharedKeyCredential
+    );
+}
+
+// Debug: Check if Azure is configured
+console.log('🔧 Azure Blob Storage Config Check:');
+console.log('Account Name:', accountName ? '✅ Set' : '❌ Missing');
+console.log('Account Key:', accountKey ? '✅ Set' : '❌ Missing');
+console.log('Container:', containerName);
 
 const app = express();
 // Always use 8000 for development, let hosting platforms set PORT in production
 const PORT = process.env.PORT || 8000;
 const DISCORD_WEBHOOK_URL = process.env.DISCORD_WEBHOOK_URL;
 
-// Middleware - Enhanced Security with Cloudinary support
+// Middleware - Enhanced Security with proper CSP for fonts, images, and scripts
 app.use(helmet({
     contentSecurityPolicy: {
         directives: {
             defaultSrc: ["'self'"],
-            scriptSrc: ["'self'"],
-            styleSrc: ["'self'", "'unsafe-inline'"],
-            imgSrc: ["'self'", "data:", "blob:", "https://res.cloudinary.com"],
-            mediaSrc: ["'self'", "blob:", "https://res.cloudinary.com"], // Allow Cloudinary videos
-            connectSrc: ["'self'"],
-            fontSrc: ["'self'", "https://fonts.googleapis.com", "https://fonts.gstatic.com"],
+            scriptSrc: ["'self'", "'unsafe-inline'"],
+            styleSrc: ["'self'", "'unsafe-inline'", "https://fonts.googleapis.com"],
+            imgSrc: [
+                "'self'", 
+                "data:", 
+                "blob:", 
+                "https://*.blob.core.windows.net",
+                "https://cdn.discordapp.com"
+            ],
+            mediaSrc: ["'self'", "blob:", "https://*.blob.core.windows.net"],
+            connectSrc: ["'self'", "https://*.blob.core.windows.net", "https://unpkg.com"], // Allow FFmpeg downloads
+            fontSrc: [
+                "'self'", 
+                "https://fonts.googleapis.com", 
+                "https://fonts.gstatic.com"
+            ],
             objectSrc: ["'none'"],
             upgradeInsecureRequests: [],
+            workerSrc: ["'self'", "blob:"], // Allow web workers for FFmpeg
         },
     },
     crossOriginEmbedderPolicy: false,
 }));
 
-// Strict CORS for production
+// Secure CORS configuration for production deployment
 const allowedOrigins = process.env.NODE_ENV === 'production' 
-    ? [process.env.FRONTEND_URL, process.env.BACKEND_URL].filter(Boolean)
-    : true;
+    ? [
+        process.env.FRONTEND_URL, 
+        process.env.BACKEND_URL,
+        // Add your production domains here
+        'https://your-app-name.onrender.com',
+        'https://your-app-name.herokuapp.com',
+        'https://your-app-name.railway.app'
+      ].filter(Boolean)
+    : [
+        'http://localhost:3000', // React dev server
+        'http://localhost:8000', // Backend server
+        'http://127.0.0.1:3000'  // Alternative localhost
+      ];
 
 console.log('🔧 CORS Configuration:');
 console.log('NODE_ENV:', process.env.NODE_ENV);
@@ -63,20 +98,218 @@
     credentials: true,
     optionsSuccessStatus: 200
 }));
+
+// Session middleware for Discord OAuth2 - Persistent sessions with Azure Table Storage
+const sessionSecret = process.env.SESSION_SECRET || (() => {
+    // Generate a consistent secret based on environment for development
+    if (process.env.NODE_ENV !== 'production') {
+        console.log('⚠️  No SESSION_SECRET found - using development fallback');
+        console.log('💡 Add SESSION_SECRET to your .env file for persistent sessions');
+        return 'dev-session-secret-' + (process.env.AZURE_STORAGE_ACCOUNT_NAME || 'default');
+    }
+    // In production, require a proper secret
+    throw new Error('SESSION_SECRET environment variable is required in production');
+})();
+
+// Custom Azure Table Storage session store
+class AzureTableSessionStore extends session.Store {
+    constructor(options = {}) {
+        super();
+        this.tableName = options.tableName || 'sessions';
+        this.ttl = options.ttl || 7 * 24 * 60 * 60 * 1000; // 7 days
+        
+        if (accountName && accountKey) {
+            const credential = new AzureNamedKeyCredential(accountName, accountKey);
+            this.tableClient = new TableClient(
+                `https://${accountName}.table.core.windows.net`,
+                this.tableName,
+                credential
+            );
+            this.initialized = false;
+            this.init();
+        } else {
+            console.log('⚠️  Azure credentials not available for session store');
+            this.tableClient = null;
+        }
+    }
+    
+    async init() {
+        if (!this.tableClient || this.initialized) return;
+        
+        try {
+            await this.tableClient.createTable();
+            console.log(`✅ Azure Table '${this.tableName}' ready for sessions`);
+            this.initialized = true;
+        } catch (error) {
+            if (error.statusCode === 409) {
+                // Table already exists
+                console.log(`✅ Azure Table '${this.tableName}' already exists`);
+                this.initialized = true;
+            } else {
+                console.error('❌ Failed to initialize Azure session table:', error.message);
+            }
+        }
+    }
+    
+    async get(sessionId, callback) {
+        if (!this.tableClient) {
+            return callback(new Error('Azure Table client not available'));
+        }
+        
+        try {
+            const entity = await this.tableClient.getEntity('session', sessionId);
+            const sessionData = JSON.parse(entity.data);
+            
+            // Check if session is expired
+            if (entity.expires && new Date(entity.expires) < new Date()) {
+                await this.destroy(sessionId, () => {});
+                return callback();
+            }
+            
+            callback(null, sessionData);
+        } catch (error) {
+            if (error.statusCode === 404) {
+                callback(); // Session not found
+            } else {
+                console.error('❌ Error getting session from Azure:', error.message);
+                callback(error);
+            }
+        }
+    }
+    
+    async set(sessionId, session, callback) {
+        if (!this.tableClient) {
+            return callback(new Error('Azure Table client not available'));
+        }
+        
+        try {
+            const expires = new Date(Date.now() + this.ttl);
+            const entity = {
+                partitionKey: 'session',
+                rowKey: sessionId,
+                data: JSON.stringify(session),
+                expires: expires.toISOString(),
+                timestamp: new Date().toISOString()
+            };
+            
+            await this.tableClient.upsertEntity(entity);
+            callback();
+        } catch (error) {
+            console.error('❌ Error saving session to Azure:', error.message);
+            callback(error);
+        }
+    }
+    
+    async destroy(sessionId, callback) {
+        if (!this.tableClient) {
+            return callback(new Error('Azure Table client not available'));
+        }
+        
+        try {
+            await this.tableClient.deleteEntity('session', sessionId);
+            callback();
+        } catch (error) {
+            if (error.statusCode === 404) {
+                callback(); // Session not found, that's fine
+            } else {
+                console.error('❌ Error destroying session in Azure:', error.message);
+                callback(error);
+            }
+        }
+    }
+    
+    async clear(callback) {
+        if (!this.tableClient) {
+            return callback(new Error('Azure Table client not available'));
+        }
+        
+        try {
+            const entities = this.tableClient.listEntities({
+                queryOptions: { filter: "PartitionKey eq 'session'" }
+            });
+            
+            for await (const entity of entities) {
+                await this.tableClient.deleteEntity('session', entity.rowKey);
+            }
+            callback();
+        } catch (error) {
+            console.error('❌ Error clearing sessions in Azure:', error.message);
+            callback(error);
+        }
+    }
+    
+    async length(callback) {
+        if (!this.tableClient) {
+            return callback(new Error('Azure Table client not available'));
+        }
+        
+        try {
+            let count = 0;
+            const entities = this.tableClient.listEntities({
+                queryOptions: { filter: "PartitionKey eq 'session'" }
+            });
+            
+            for await (const entity of entities) {
+                count++;
+            }
+            callback(null, count);
+        } catch (error) {
+            console.error('❌ Error counting sessions in Azure:', error.message);
+            callback(error);
+        }
+    }
+}
+
+// Configure session store
+let sessionStore;
+if (accountName && accountKey) {
+    sessionStore = new AzureTableSessionStore({
+        tableName: 'sessions',
+        ttl: 7 * 24 * 60 * 60 * 1000 // 7 days
+    });
+    console.log('✅ Custom Azure Table Storage session store configured');
+} else {
+    console.log('⚠️  Azure credentials not available - using memory store');
+    console.log('💡 Sessions will not persist across server restarts');
+}
+
+app.use(session({
+    store: sessionStore, // Use custom Azure Table Storage or fallback to memory
+    secret: sessionSecret,
+    name: 'villainarc.sid', // Custom session name
+    resave: false,
+    saveUninitialized: false,
+    cookie: {
+        secure: process.env.NODE_ENV === 'production', // HTTPS only in production
+        httpOnly: true, // Prevent XSS attacks
+        maxAge: 7 * 24 * 60 * 60 * 1000, // 7 days (longer for better UX)
+        sameSite: process.env.NODE_ENV === 'production' ? 'strict' : 'lax'
+    }
+}));
+
+// Initialize Passport
+app.use(passport.initialize());
+app.use(passport.session());
+
+// Setup Discord OAuth2 authentication
+const discordAuthEnabled = setupDiscordAuth(app);
+
 app.use(morgan('combined'));
 // Remove JSON/URLencoded limits for file uploads - multer handles the file size limit
 app.use(express.json({ limit: '1mb' })); // Keep small for non-file requests
 app.use(express.urlencoded({ extended: true, limit: '1mb' })); // Keep small for non-file requests
 
-<<<<<<< HEAD
-// Add request logging for debugging
-app.use((req, res, next) => {
-    if (req.path === '/upload') {
-        console.log(`📤 Upload request - Size: ${req.get('content-length')} bytes, IP: ${req.ip}`);
-=======
 // Add detailed request logging for debugging
 app.use((req, res, next) => {
     console.log(`🌐 ${req.method} ${req.path} - Origin: ${req.get('origin')} - IP: ${req.ip}`);
+    
+    // Debug session info for API calls
+    if (req.path.startsWith('/api/')) {
+        console.log(`🔍 API Request: ${req.path}`);
+        console.log(`Session ID: ${req.sessionID}`);
+        console.log(`User in session: ${req.user ? `${req.user.username}#${req.user.discriminator}` : 'None'}`);
+        console.log(`Cookies: ${JSON.stringify(req.cookies)}`);
+    }
     
     if (req.path === '/upload') {
         console.log(`📤 Upload request details:`, {
@@ -87,7 +320,6 @@
             contentLength: req.get('content-length'),
             userAgent: req.get('user-agent')
         });
->>>>>>> ae671919
     }
     next();
 });
@@ -122,16 +354,17 @@
 // Storage configuration - Use memory storage for Cloudinary upload
 const storage = multer.memoryStorage();
 
-// Enhanced file filter with virus scanning simulation
+// Enhanced file filter - allow MKV but warn about browser compatibility
 const fileFilter = (req, file, cb) => {
     const allowedTypes = [
         'video/mp4', 'video/webm', 'video/ogg', 'video/quicktime', 
-        'video/x-matroska', 'video/x-msvideo', 'video/x-flv', 'video/x-ms-wmv'
+        'video/x-msvideo', 'video/x-flv', 'video/x-ms-wmv', 'video/x-matroska'
     ];
-    const allowedExtensions = ['.mp4', '.webm', '.ogg', '.mov', '.mkv', '.avi', '.flv', '.wmv'];
+    const allowedExtensions = ['.mp4', '.webm', '.ogg', '.mov', '.avi', '.flv', '.wmv', '.mkv'];
     
     const fileExtension = path.extname(file.originalname).toLowerCase();
-      // Check MIME type AND file extension for double security
+    
+    // Check MIME type AND file extension for double security
     if (allowedTypes.includes(file.mimetype) && allowedExtensions.includes(fileExtension)) {
         // More permissive filename validation - allow spaces and common characters
         const basename = path.basename(file.originalname, fileExtension);
@@ -142,7 +375,7 @@
         }
         cb(null, true);
     } else {
-        cb(new Error('Only video files are allowed! Detected type: ' + file.mimetype), false);
+        cb(new Error('Only video files are allowed! Supported formats: MP4, WebM, OGG, MOV, AVI, FLV, WMV, MKV. Detected type: ' + file.mimetype), false);
     }
 };
 
@@ -150,73 +383,215 @@
     storage,
     fileFilter,
     limits: {
-        fileSize: 100 * 1024 * 1024 // 100MB - works reliably with Cloudinary
+        fileSize: 500 * 1024 * 1024 // 500MB - Updated limit
     }
 });
 
 // In-memory store for video metadata (in production, use a database)
 const videoStore = new Map();
 
-// Routes - Secure upload endpoint
-app.post('/upload', uploadLimit, upload.single('video'), async (req, res) => {
+// Helper function for formatting file sizes
+function formatFileSize(bytes) {
+    if (bytes === 0) return '0 Bytes';
+    const k = 1024;
+    const sizes = ['Bytes', 'KB', 'MB', 'GB', 'TB'];
+    const i = Math.floor(Math.log(bytes) / Math.log(k));
+    return parseFloat((bytes / Math.pow(k, i)).toFixed(2)) + ' ' + sizes[i];
+}
+
+// Enhanced Discord avatar URL function
+function getDiscordAvatarUrl(user) {
+    if (!user) return 'https://cdn.discordapp.com/embed/avatars/0.png';
+    
+    if (user.avatar && user.id) {
+        // If avatar is already a full URL, return it
+        if (user.avatar.startsWith('http')) {
+            return user.avatar;
+        }
+        
+        // Handle Discord avatar hash - check for animated avatars
+        const extension = user.avatar.startsWith('a_') ? 'gif' : 'png';
+        return `https://cdn.discordapp.com/avatars/${user.id}/${user.avatar}.${extension}?size=128`;
+    }
+    
+    // Better fallback calculation for users without custom avatars
+    if (user.discriminator && user.discriminator !== '0') {
+        // Old discriminator system
+        const discriminatorNum = parseInt(user.discriminator) % 5;
+        return `https://cdn.discordapp.com/embed/avatars/${discriminatorNum}.png`;
+    } else {
+        // New username system (no discriminator) or fallback
+        const userIdNum = user.id ? (parseInt(user.id) >> 22) % 6 : 0;
+        return `https://cdn.discordapp.com/embed/avatars/${userIdNum}.png`;
+    }
+}
+
+// Add this function to set the Azure Storage service version for video streaming
+async function setAzureStorageVersion() {
+    if (!blobServiceClient) {
+        console.log('⚠️  Azure not configured - skipping version setup');
+        return;
+    }
+    
+    try {
+        console.log('🔧 Setting Azure Storage service version for video streaming...');
+        
+        const serviceProperties = {
+            defaultServiceVersion: '2021-08-06' // Use a recent version that supports range requests
+        };
+        
+        // Try to set service properties (version only, CORS is handled separately)
+        if (typeof blobServiceClient.setProperties === 'function') {
+            await blobServiceClient.setProperties(serviceProperties);
+            console.log('✅ Azure Storage service version set to 2021-08-06');
+        } else {
+            console.log('⚠️  setProperties method not available - using default service version');
+        }        
+    } catch (error) {
+        console.error('❌ Error setting Azure service version:', error.message);
+        // Don't fail the startup, just log the issue
+    }
+}
+
+// Set Azure container to public access like Cloudinary
+async function setContainerPublicAccess() {
+    if (!blobServiceClient) {
+        console.log('⚠️  Azure not configured - skipping public access setup');
+        return;
+    }
+    
+    try {
+        console.log('🔧 Setting Azure container to public access...');
+        
+        const containerClient = blobServiceClient.getContainerClient(containerName);
+        
+        // Check if container exists, create if not
+        const containerExists = await containerClient.exists();
+        if (!containerExists) {
+            await containerClient.create({
+                access: 'blob' // Public read access for blobs
+            });
+            console.log(`✅ Container '${containerName}' created with public access`);
+        } else {
+            // Set existing container to public access
+            await containerClient.setAccessPolicy('blob');
+            console.log(`✅ Container '${containerName}' set to public access`);
+        }
+        
+    } catch (error) {
+        console.error('❌ Failed to set container public access:', error.message);
+        console.log('💡 You may need to set this manually in Azure Portal:');
+        console.log('   1. Go to Azure Portal -> Your Storage Account');
+        console.log('   2. Navigate to Containers -> Select your container');
+        console.log('   3. Change "Public access level" to "Blob (anonymous read access for blobs only)"');
+    }
+}
+
+// Debugging endpoint to list all videos in the store
+app.get('/api/debug/videos', (req, res) => {
+    try {
+        const allVideos = Array.from(videoStore.values());
+        
+        res.json({
+            success: true,
+            videos: allVideos
+        });
+    } catch (error) {
+        console.error('Error fetching video list:', error);
+        res.status(500).json({ error: 'Failed to fetch video list' });
+    }
+});
+
+// Routes - Secure upload endpoint (requires Discord authentication)
+app.post('/upload', uploadLimit, requireAuth, checkUploadQuota, upload.single('video'), async (req, res) => {
     try {
         if (!req.file) {
             return res.status(400).json({ error: 'No video file uploaded' });
         }
 
         // Generate cryptographically secure video ID
-        const videoId = crypto.randomBytes(16).toString('hex');        console.log(`📤 Uploading to Cloudinary: ${req.file.originalname} (${req.file.size} bytes)`);        // Upload to Cloudinary with minimal parameters to avoid sync processing
-        const uploadResult = await new Promise((resolve, reject) => {
-            cloudinary.uploader.upload_stream(
-                {
-                    resource_type: 'video',
-<<<<<<< HEAD
-                    public_id: `villainarc/clips/${videoId}`,
-=======
-                    public_id: `villainarc_clips_${videoId}`, // Flattened naming to avoid nested folders
->>>>>>> ae671919
-                    folder: 'villainarc/clips',
-                    use_filename: false,
-                    unique_filename: true,
-                    overwrite: false
-                    // Removed quality and format to avoid incoming transformations
-                },
-                (error, result) => {
-                    if (error) {
-                        console.error('Cloudinary upload error:', error);
-                        reject(error);
-                    } else {
-                        console.log('✅ Cloudinary upload successful:', result.public_id);
-                        resolve(result);
-                    }
-                }
-            ).end(req.file.buffer);
-        });
-
-        const videoData = {
+        const videoId = crypto.randomBytes(16).toString('hex');
+          console.log(`📤 Processing upload: ${req.file.originalname} (${req.file.size} bytes)`);
+        
+        if (!blobServiceClient) {
+            throw new Error('Azure Blob Storage not configured');
+        }
+        
+        // Use original file data - no conversion needed
+        const fileBuffer = req.file.buffer;
+        const fileName = req.file.originalname;
+        const contentType = req.file.mimetype;
+        const fileSize = req.file.size;
+        const fileExtension = path.extname(req.file.originalname).toLowerCase();
+        
+        // Check if it's an MKV file (for informational purposes)
+        const isMKV = fileExtension === '.mkv' || contentType === 'video/x-matroska';
+        
+        if (isMKV) {
+            console.log('ℹ️ MKV file detected - uploading as-is (may have limited browser compatibility)');
+        }
+        
+        // Generate blob name with original extension
+        const blobName = `${videoId}${fileExtension}`;
+        
+        console.log(`📤 Uploading to Azure Blob: ${fileName} (${fileSize} bytes)`);
+        
+        // Get container client
+        const containerClient = blobServiceClient.getContainerClient(containerName);
+        const blockBlobClient = containerClient.getBlockBlobClient(blobName);
+        
+        // Upload with proper content type and comprehensive metadata
+        const uploadResult = await blockBlobClient.upload(
+            fileBuffer, 
+            fileSize,
+            {
+                blobHTTPHeaders: {
+                    blobContentType: contentType,
+                    blobContentDisposition: `inline; filename="${fileName}"`,
+                    blobCacheControl: 'public, max-age=31536000'
+                },                metadata: {
+                    videoId: videoId,
+                    originalName: req.file.originalname,
+                    uploadedBy: req.user.id,
+                    uploaderUsername: req.user.username,
+                    uploaderDiscriminator: req.user.discriminator || '0',
+                    uploaderAvatar: req.user.avatar || '',
+                    uploadDate: new Date().toISOString(),
+                    contentType: contentType,
+                    size: fileSize.toString(),
+                    downloadCount: '0',
+                    uploaderIp: req.ip,
+                    fileFormat: fileExtension,
+                    isMKV: isMKV ? 'true' : 'false'
+                }
+            }
+        );
+        
+        console.log('✅ Azure Blob upload successful:', blobName);
+          const videoData = {
             id: videoId,
-            originalName: req.file.originalname,
-            cloudinaryUrl: uploadResult.secure_url,
-            cloudinaryPublicId: uploadResult.public_id,
-            size: req.file.size,
-            duration: uploadResult.duration,
-            format: uploadResult.format,
+            originalName: fileName,
+            blobUrl: blockBlobClient.url,
+            blobName: blobName,
+            containerName: containerName,
+            size: fileSize,
+            contentType: contentType,
             uploadDate: new Date(),
             downloadCount: 0,
-            ip: req.ip
+            ip: req.ip,
+            uploadedBy: req.user.id,
+            uploaderUsername: req.user.username,
+            uploaderAvatar: req.user.avatar,
+            fileFormat: fileExtension,
+            isMKV: isMKV
         };
 
-        videoStore.set(videoId, videoData);
-
-        const baseUrl = process.env.NODE_ENV === 'production' 
+        videoStore.set(videoId, videoData);const baseUrl = process.env.NODE_ENV === 'production' 
             ? process.env.BACKEND_URL || `${req.protocol}://${req.get('host')}`
             : `${req.protocol}://${req.get('host')}`;
-            
-        const shareLink = `${baseUrl}/v/${videoId}`;
+              const shareLink = `${baseUrl}/v/${videoId}`;
         const downloadLink = `${baseUrl}/download/${videoId}`;
-        const previewUrl = uploadResult.secure_url; // Direct Cloudinary URL
-
-        // Send Discord webhook (if URL is properly configured)
+        const previewUrl = videoData.blobUrl; // Use direct Azure URL like Cloudinary// Send Discord webhook (if URL is properly configured)
         if (DISCORD_WEBHOOK_URL && DISCORD_WEBHOOK_URL.startsWith('https://discord.com/api/webhooks/')) {
             try {
                 await sendDiscordWebhook(shareLink, videoData);
@@ -226,7 +601,14 @@
             }
         }
 
-        res.json({
+        // Record upload for user quota tracking
+        const uploadRecord = {
+            ...videoData,
+            shareLink,
+            downloadLink,
+            previewUrl
+        };
+        recordUpload(req.user.id, uploadRecord);        res.json({
             success: true,
             id: videoId,
             shareLink,
@@ -234,8 +616,15 @@
             previewUrl,
             filename: videoData.originalName,
             size: videoData.size,
-            duration: videoData.duration
-        });    } catch (error) {
+            contentType: videoData.contentType,
+            fileFormat: videoData.fileFormat,
+            warning: isMKV ? 'MKV files may have limited browser compatibility. Consider converting to MP4 for best results.' : undefined,
+            user: {
+                username: req.user.username,
+                quotaUsed: req.userQuota.used + req.file.size,
+                quotaRemaining: req.userQuota.remaining - req.file.size
+            }
+        });} catch (error) {
         console.error('Upload error:', error);
         
         // Handle specific Cloudinary errors
@@ -254,6 +643,296 @@
         res.status(500).json({ error: 'Upload failed: ' + error.message });
     }
 });
+
+// Clips API endpoints for the ClipsPage
+app.get('/api/clips', requireAuth, (req, res) => {
+    try {
+        // Get all videos
+        const allClips = [];
+        
+        for (const [videoId, videoData] of videoStore.entries()) {
+            const baseUrl = process.env.NODE_ENV === 'production' 
+                ? process.env.BACKEND_URL || `${req.protocol}://${req.get('host')}`
+                : `${req.protocol}://${req.get('host')}`;
+              // Get uploader info from stored user data or video metadata
+            const { userStore } = require('./auth');
+            const storedUser = userStore.get(videoData.uploadedBy);            const uploader = {
+                id: videoData.uploadedBy,
+                username: storedUser?.username || videoData.uploaderUsername || 'Unknown User',
+                avatar: getDiscordAvatarUrl(storedUser || {
+                    id: videoData.uploadedBy,
+                    username: videoData.uploaderUsername,
+                    avatar: videoData.uploaderAvatar,
+                    discriminator: '0'
+                })
+            };
+            
+            allClips.push({
+                id: videoId,
+                originalName: videoData.originalName,
+                size: videoData.size,
+                uploadDate: videoData.uploadDate,
+                shareLink: `${baseUrl}/v/${videoId}`,
+                username: uploader.username,
+                userAvatar: uploader.avatar
+            });
+        }
+        
+        // Sort by upload date (newest first)
+        allClips.sort((a, b) => new Date(b.uploadDate).getTime() - new Date(a.uploadDate).getTime());
+        
+        res.json({
+            clips: allClips,
+            total: allClips.length
+        });
+    } catch (error) {
+        console.error('Error fetching clips:', error);
+        res.status(500).json({ error: 'Failed to fetch clips' });
+    }
+});
+
+app.get('/api/clips/all', requireAuth, (req, res) => {
+    try {
+        // Get all videos and group by uploader
+        const allClips = [];
+          for (const [videoId, videoData] of videoStore.entries()) {            const baseUrl = process.env.NODE_ENV === 'production' 
+                ? process.env.BACKEND_URL || `${req.protocol}://${req.get('host')}`
+                : `${req.protocol}://${req.get('host')}`;
+              // Get uploader info from stored user data or video metadata
+            const { userStore } = require('./auth');
+            const storedUser = userStore.get(videoData.uploadedBy);
+            const uploaderUser = storedUser || {
+                id: videoData.uploadedBy,
+                username: videoData.uploaderUsername,
+                avatar: videoData.uploaderAvatar,
+                discriminator: '0'
+            };
+            
+            const uploader = {
+                id: videoData.uploadedBy,
+                username: uploaderUser.username || 'Unknown User',
+                avatar: getDiscordAvatarUrl(uploaderUser)
+            };
+            
+            allClips.push({
+                id: videoId,
+                originalName: videoData.originalName,
+                filename: videoData.originalName,
+                size: videoData.size,
+                uploadDate: videoData.uploadDate,
+                shareLink: `${baseUrl}/v/${videoId}`,
+                downloadUrl: `${baseUrl}/download/${videoId}`,
+                uploadedBy: {
+                    id: uploader.id,
+                    username: uploader.username,
+                    avatar: uploader.avatar
+                }
+            });
+        }
+        
+        // Sort by upload date (newest first)
+        allClips.sort((a, b) => new Date(b.uploadDate) - new Date(a.uploadDate));
+        
+        res.json({ clips: allClips });
+    } catch (error) {
+        console.error('Error fetching all clips:', error);
+        res.status(500).json({ error: 'Failed to fetch clips' });
+    }
+});
+
+// OPTIONS handler for CORS preflight requests
+app.options('/stream/:videoId', (req, res) => {
+    res.setHeader('Access-Control-Allow-Origin', '*');
+    res.setHeader('Access-Control-Allow-Methods', 'GET, HEAD, OPTIONS');
+    res.setHeader('Access-Control-Allow-Headers', 'Range, Accept-Encoding, Accept-Ranges, Content-Type');
+    res.setHeader('Access-Control-Max-Age', '86400'); // 24 hours
+    res.status(200).end();
+});
+
+// Video proxy server - download from Azure and stream to client
+// HEAD handler for video streaming - required for browser video players
+app.head('/stream/:videoId', async (req, res) => {
+    const { videoId } = req.params;
+    const videoData = videoStore.get(videoId);
+
+    if (!videoData) {
+        return res.status(404).end();
+    }
+
+    try {
+        if (!blobServiceClient) {
+            return res.status(500).end();
+        }
+
+        const containerClient = blobServiceClient.getContainerClient(videoData.containerName);
+        const blockBlobClient = containerClient.getBlockBlobClient(videoData.blobName);
+
+        // Get blob properties for accurate size
+        const properties = await blockBlobClient.getProperties();
+        const fileSize = properties.contentLength || videoData.size;        // Set all required headers for video streaming
+        // Force MP4 content type for MKV files to improve browser compatibility
+        const contentType = videoData.fileFormat === '.mkv' || videoData.isMKV ? 'video/mp4' : videoData.contentType;
+        res.setHeader('Content-Type', contentType);
+        res.setHeader('Accept-Ranges', 'bytes');
+        res.setHeader('Content-Length', fileSize);
+        res.setHeader('Access-Control-Allow-Origin', '*');
+        res.setHeader('Access-Control-Allow-Methods', 'GET, HEAD, OPTIONS');
+        res.setHeader('Access-Control-Allow-Headers', 'Range, Accept-Encoding, Accept-Ranges, Content-Type');
+        res.setHeader('Access-Control-Expose-Headers', 'Content-Range, Accept-Ranges, Content-Length, Content-Type');
+        res.setHeader('Cache-Control', 'public, max-age=3600');
+        
+        res.status(200).end();
+
+    } catch (error) {
+        console.error('❌ Video HEAD error:', error);
+        res.status(500).end();
+    }
+});
+
+app.get('/stream/:videoId', async (req, res) => {
+    const { videoId } = req.params;
+    const videoData = videoStore.get(videoId);
+
+    if (!videoData) {
+        return res.status(404).json({ error: 'Video not found' });
+    }
+
+    try {
+        if (!blobServiceClient) {
+            return res.status(500).json({ error: 'Azure Blob Storage not configured' });
+        }
+
+        console.log(`🔗 Generating SAS URL for: ${videoData.originalName}`);
+
+        const containerClient = blobServiceClient.getContainerClient(videoData.containerName);
+        const blockBlobClient = containerClient.getBlockBlobClient(videoData.blobName);
+
+        // Check if blob exists
+        const exists = await blockBlobClient.exists();
+        if (!exists) {
+            console.error(`❌ Blob not found: ${videoData.blobName}`);
+            return res.status(404).json({ error: 'Video file not found in storage' });
+        }        // Generate a temporary SAS URL that expires in 1 hour (like Cloudinary's approach)
+        const sasOptions = {
+            containerName: videoData.containerName,
+            blobName: videoData.blobName,
+            permissions: BlobSASPermissions.parse('r'), // read permission only
+            startsOn: new Date(),
+            expiresOn: new Date(new Date().valueOf() + 60 * 60 * 1000), // 1 hour from now
+        };
+
+        const sasToken = generateBlobSASQueryParameters(sasOptions, sharedKeyCredential).toString();
+
+        const sasUrl = `${blockBlobClient.url}?${sasToken}`;
+        
+        // Redirect to the direct SAS URL (browser will handle video streaming natively)
+        res.redirect(302, sasUrl);
+
+    } catch (error) {
+        console.error('❌ SAS URL generation error:', error);
+        res.status(500).json({ 
+            error: 'Video streaming failed',
+            details: process.env.NODE_ENV === 'development' ? error.message : 'Internal server error'
+        });
+    }
+});
+
+// Configure Azure Blob Storage CORS with multiple fallback approaches
+async function configureAzureCORS() {
+    if (!blobServiceClient) {
+        console.log('⚠️  Azure Blob Storage not configured - skipping CORS setup');
+        return;
+    }
+    
+    try {
+        console.log('🔧 Configuring Azure Blob Storage CORS...');        const corsRule = {
+            allowedOrigins: ['*'], // Use array format for consistency
+            allowedMethods: ['GET', 'HEAD', 'OPTIONS'],
+            allowedHeaders: ['*'],
+            exposedHeaders: ['Content-Range', 'Accept-Ranges', 'Content-Length', 'Content-Type'],
+            maxAgeInSeconds: 86400
+        };
+        
+        const blobServiceProperties = {
+            cors: [corsRule],
+            deleteRetentionPolicy: {
+                enabled: false
+            }
+        };
+        
+        // Try different method names for Azure SDK compatibility
+        let success = false;
+        const methods = ['setProperties', 'setBlobServiceProperties', 'setServiceProperties'];
+        
+        for (const methodName of methods) {
+            if (typeof blobServiceClient[methodName] === 'function') {
+                try {
+                    await blobServiceClient[methodName](blobServiceProperties);
+                    console.log(`✅ Azure Blob Storage CORS configured successfully using ${methodName}`);
+                    success = true;
+                    break;
+                } catch (methodError) {
+                    console.log(`❌ Method ${methodName} failed:`, methodError.message);
+                    continue;
+                }
+            }
+        }
+        
+        if (!success) {
+            throw new Error('No working CORS configuration method found');
+        }
+        
+    } catch (error) {
+        console.error('❌ Failed to configure Azure CORS:', error.message);
+        
+        // Check if it's a permission issue
+        if (error.code === 'AuthorizationPermissionMismatch' || error.statusCode === 403) {
+            console.log('⚠️  Insufficient permissions to configure CORS automatically');
+            console.log('💡 Please configure CORS manually in Azure Portal:');
+            console.log('   1. Go to Azure Portal -> Your Storage Account');
+            console.log('   2. Navigate to Settings -> Resource sharing (CORS)');
+            console.log('   3. Add CORS rules for Blob service');
+        } else if (error.code === 'InvalidOperation' || error.message.includes('not a function')) {
+            console.log('⚠️  Azure SDK method not available - using fallback approach');
+            console.log('💡 Manual CORS configuration required in Azure Portal');
+        } else {
+            console.log('⚠️  Video streaming may not work properly without CORS configuration');
+            console.log('💡 You may need to configure CORS manually in Azure Portal');
+        }
+        
+        // Provide detailed manual CORS configuration instructions
+        console.log('\n📋 Manual CORS Configuration Steps:');
+        console.log('1. Open Azure Portal (portal.azure.com)');
+        console.log('2. Navigate to your Storage Account');
+        console.log('3. Go to Settings -> Resource sharing (CORS)');
+        console.log('4. Click on "Blob service" tab');
+        console.log('5. Add a new CORS rule with these settings:');
+        console.log('   - Allowed origins: * (or your specific domains)');
+        console.log('   - Allowed methods: GET,HEAD,OPTIONS,PUT,POST');
+        console.log('   - Allowed headers: *');
+        console.log('   - Exposed headers: Content-Range,Accept-Ranges,Content-Length,Content-Type,Content-Disposition');
+        console.log('   - Max age: 86400');
+        console.log('6. Click "Save" to apply the configuration');
+    }
+}
+
+// Initialize Azure configuration for video streaming like Cloudinary
+if (blobServiceClient) {
+    setContainerPublicAccess();
+    setAzureStorageVersion();
+    configureAzureCORS();
+    // Rebuild video store from Azure metadata on startup
+    rebuildVideoStore();
+}
+
+// Helper function to format file sizes
+function formatFileSize(bytes) {
+    if (bytes === 0) return '0 Bytes';
+    const k = 1024;
+    const sizes = ['Bytes', 'KB', 'MB', 'GB', 'TB'];
+    const i = Math.floor(Math.log(bytes) / Math.log(k));
+    return parseFloat((bytes / Math.pow(k, i)).toFixed(2)) + ' ' + sizes[i];
+}
 
 app.get('/v/:videoId', (req, res) => {
     const { videoId } = req.params;
@@ -264,118 +943,574 @@
             <!DOCTYPE html>
             <html>
             <head>
-                <title>Video Not Found</title>
+                <title>Video Not Found - VillainArc</title>
                 <meta charset="UTF-8">
                 <meta name="viewport" content="width=device-width, initial-scale=1.0">
                 <style>
-                    body { 
+                    * { margin: 0; padding: 0; box-sizing: border-box; }                    body { 
                         font-family: 'Segoe UI', Tahoma, Geneva, Verdana, sans-serif; 
-                        background: #1a1a1a; 
+                        background: linear-gradient(135deg, #1a1a1a 0%, #2d2d2d 50%, #1a1a1a 100%);
                         color: #fff; 
-                        text-align: center; 
-                        padding: 50px; 
+                        min-height: 100vh;
+                        display: flex;
+                        align-items: center;
+                        justify-content: center;
                     }
-                    .error { color: #ff6b6b; }
+                    .error-container {
+                        text-align: center;
+                        padding: 2rem;
+                        background: rgba(255, 255, 255, 0.05);
+                        border-radius: 12px;
+                        border: 1px solid rgba(255, 255, 255, 0.1);
+                        backdrop-filter: blur(10px);
+                    }
+                    .error { color: #ff6b6b; font-size: 2rem; margin-bottom: 1rem; }                    .back-link { 
+                        color: #5865f2; 
+                        text-decoration: none; 
+                        font-weight: 600;
+                        padding: 0.8rem 2rem;
+                        background: linear-gradient(135deg, #5865f2 0%, #4f46e5 100%);
+                        border-radius: 8px;
+                        display: inline-block;
+                        margin-top: 1rem;
+                        transition: all 0.3s ease;
+                    }
+                    .back-link:hover { transform: translateY(-2px); }
                 </style>
             </head>
             <body>
-                <h1 class="error">Video Not Found</h1>
-                <p>The video you're looking for doesn't exist or has been removed.</p>
-                <a href="/" style="color: #4dabf7;">Go back to upload</a>
+                <div class="error-container">
+                    <h1 class="error">Video Not Found</h1>
+                    <p>The video you're looking for doesn't exist or has been removed.</p>
+                    <a href="${process.env.FRONTEND_URL || '/'}" class="back-link">Go back to upload</a>
+                </div>
             </body>
             </html>
-        `);    }
-
-    const videoUrl = videoData.cloudinaryUrl; // Direct Cloudinary URL
-    const downloadUrl = `/download/${videoId}`;
-
-    res.send(`
+        `);
+    }    const baseUrl = process.env.NODE_ENV === 'production' 
+        ? process.env.BACKEND_URL || `${req.protocol}://${req.get('host')}`
+        : `${req.protocol}://${req.get('host')}`;    const videoUrl = `${baseUrl}/stream/${videoId}`; // Use proxy stream like Cloudinary
+    const downloadUrl = `${baseUrl}/download/${videoId}`;
+    
+    // Get uploader info and avatar URL
+    const { userStore } = require('./auth');
+    const storedUser = userStore.get(videoData.uploadedBy);
+    const uploaderUser = storedUser || {
+        id: videoData.uploadedBy,
+        username: videoData.uploaderUsername,
+        avatar: videoData.uploaderAvatar,
+        discriminator: '0'
+    };
+    const avatarUrl = getDiscordAvatarUrl(uploaderUser);res.send(`
         <!DOCTYPE html>
         <html>
         <head>
-            <title>${videoData.originalName} - Video Share</title>
+            <title>${videoData.originalName} - VillainArc</title>
             <meta charset="UTF-8">
             <meta name="viewport" content="width=device-width, initial-scale=1.0">
             <meta property="og:title" content="${videoData.originalName}">
             <meta property="og:type" content="video.other">
-            <meta property="og:video" content="${req.protocol}://${req.get('host')}${videoUrl}">
-            <meta property="og:video:secure_url" content="${req.protocol}://${req.get('host')}${videoUrl}">
-            <meta property="og:video:type" content="video/mp4">
+            <meta property="og:video" content="${videoUrl}">
+            <meta property="og:video:secure_url" content="${videoUrl}">
+            <meta property="og:video:type" content="${videoData.contentType}">
             <meta property="twitter:card" content="player">
             <meta property="twitter:player" content="${req.protocol}://${req.get('host')}/v/${videoId}">
+            <link href="https://fonts.googleapis.com/css2?family=Inter:wght@300;400;500;600;700&display=swap" rel="stylesheet">
             <style>
-                body { 
-                    font-family: 'Segoe UI', Tahoma, Geneva, Verdana, sans-serif; 
-                    background: #1a1a1a; 
-                    color: #fff; 
-                    margin: 0; 
-                    padding: 20px; 
-                }
-                .container { 
-                    max-width: 800px; 
-                    margin: 0 auto; 
-                    text-align: center; 
-                }
-                video { 
-                    width: 100%; 
-                    max-width: 100%; 
-                    height: auto; 
-                    border-radius: 8px; 
-                    box-shadow: 0 4px 12px rgba(0,0,0,0.3); 
-                }
-                .info { 
-                    margin: 20px 0; 
-                    padding: 20px; 
-                    background: #2d2d2d; 
-                    border-radius: 8px; 
-                }
-                .download-btn { 
-                    background: #4dabf7; 
-                    color: white; 
-                    padding: 12px 24px; 
-                    border: none; 
-                    border-radius: 6px; 
-                    text-decoration: none; 
-                    display: inline-block; 
-                    margin: 10px; 
-                    transition: background 0.3s; 
-                }
-                .download-btn:hover { 
-                    background: #339af0; 
-                }
-                .back-btn { 
-                    background: #6c757d; 
-                    color: white; 
-                    padding: 8px 16px; 
-                    border: none; 
-                    border-radius: 6px; 
-                    text-decoration: none; 
-                    display: inline-block; 
-                    margin: 10px; 
+                * {
+                    margin: 0;
+                    padding: 0;
+                    box-sizing: border-box;
+                }
+                
+                body {
+                    font-family: 'Inter', sans-serif;
+                    background: linear-gradient(135deg, #1a1a1a 0%, #2d2d2d 50%, #1a1a1a 100%);
+                    color: #ffffff;
+                    min-height: 100vh;
+                    -webkit-font-smoothing: antialiased;
+                    -moz-osx-font-smoothing: grayscale;
+                }
+                
+                /* Scrollbar */
+                ::-webkit-scrollbar {
+                    width: 6px;
+                    background: #1a1a1a;
+                }
+                
+                ::-webkit-scrollbar-thumb {
+                    background: #333333;
+                    border-radius: 3px;
+                }
+                
+                ::-webkit-scrollbar-thumb:hover {
+                    background: #444444;
+                }
+                
+                /* Header */
+                .header {
+                    background: rgba(0, 0, 0, 0.6);
+                    backdrop-filter: blur(12px);
+                    border-bottom: 1px solid rgba(255, 255, 255, 0.15);
+                    padding: 1rem 0;
+                    position: sticky;
+                    top: 0;
+                    z-index: 100;
+                }
+                
+                .header-content {
+                    max-width: 1200px;
+                    margin: 0 auto;
+                    padding: 0 2rem;
+                    display: flex;
+                    justify-content: space-between;
+                    align-items: center;
+                }
+                
+                .logo {
+                    display: flex;
+                    align-items: center;
+                    gap: 0.5rem;
+                }
+                
+                .logo-image {
+                    width: 40px;
+                    height: 40px;
+                    background: linear-gradient(135deg, #5865f2 0%, #4f46e5 100%);
+                    border-radius: 8px;
+                    display: flex;
+                    align-items: center;
+                    justify-content: center;
+                    font-weight: 700;
+                    font-size: 1rem;
+                    color: white;
+                }
+                
+                .logo-text {
+                    font-size: 1.2rem;
+                    font-weight: 600;
+                    color: #ffffff;
+                }
+                
+                .back-btn {
+                    background: rgba(255, 255, 255, 0.1);
+                    border: 1px solid rgba(255, 255, 255, 0.2);
+                    color: white;
+                    padding: 0.5rem 1rem;
+                    border-radius: 6px;
+                    cursor: pointer;
+                    transition: all 0.3s ease;
+                    display: flex;
+                    align-items: center;
+                    gap: 0.5rem;
+                    font-weight: 500;
+                    text-decoration: none;
+                    font-size: 0.9rem;
+                }
+                
+                .back-btn:hover {
+                    background: rgba(255, 255, 255, 0.2);
+                    transform: translateY(-1px);
+                }
+                
+                /* Main Content */
+                .main-content {
+                    max-width: 1000px;
+                    margin: 0 auto;
+                    padding: 2rem;
+                }
+                
+                .video-container {
+                    background: rgba(0, 0, 0, 0.3);
+                    backdrop-filter: blur(12px);
+                    border: 1px solid rgba(255, 255, 255, 0.1);
+                    border-radius: 12px;
+                    padding: 1.5rem;
+                    margin-bottom: 1.5rem;
+                }
+                
+                .video-title {
+                    font-size: 1.5rem;
+                    font-weight: 600;
+                    color: #ffffff;
+                    margin-bottom: 1rem;
+                    word-break: break-word;
+                }
+                
+                video {
+                    width: 100%;
+                    max-width: 100%;
+                    height: auto;
+                    border-radius: 8px;
+                    background: #000000;
+                }
+                
+                /* Video Info Cards */
+                .info-grid {
+                    display: grid;
+                    grid-template-columns: repeat(auto-fit, minmax(280px, 1fr));
+                    gap: 1rem;
+                    margin-bottom: 1.5rem;
+                }
+                
+                .info-card {
+                    background: rgba(0, 0, 0, 0.3);
+                    backdrop-filter: blur(12px);
+                    border: 1px solid rgba(255, 255, 255, 0.1);
+                    border-radius: 12px;
+                    padding: 1.5rem;
+                }
+                
+                .card-title {
+                    font-size: 0.9rem;
+                    font-weight: 500;
+                    color: rgba(255, 255, 255, 0.7);
+                    margin-bottom: 0.75rem;
+                    text-transform: uppercase;
+                    letter-spacing: 0.5px;
+                }
+                
+                .uploader-info {
+                    display: flex;
+                    align-items: center;
+                    gap: 0.75rem;
+                }
+                
+                .uploader-avatar {
+                    width: 48px;
+                    height: 48px;
+                    border-radius: 50%;
+                    border: 2px solid rgba(255, 255, 255, 0.2);
+                    overflow: hidden;
+                }
+                
+                .uploader-avatar img {
+                    width: 100%;
+                    height: 100%;
+                    object-fit: cover;
+                }
+                
+                .uploader-details h3 {
+                    font-size: 1.1rem;
+                    font-weight: 600;
+                    color: #ffffff;
+                    margin-bottom: 0.25rem;
+                }
+                
+                .uploader-details p {
+                    font-size: 0.85rem;
+                    color: rgba(255, 255, 255, 0.7);
+                }
+                
+                .file-stats {
+                    display: flex;
+                    flex-direction: column;
+                    gap: 0.5rem;
+                }
+                
+                .stat-item {
+                    display: flex;
+                    justify-content: space-between;
+                    align-items: center;
+                }
+                
+                .stat-label {
+                    font-size: 0.9rem;
+                    color: rgba(255, 255, 255, 0.7);
+                }
+                
+                .stat-value {
+                    font-size: 0.9rem;
+                    font-weight: 600;
+                    color: #ffffff;
+                }
+                
+                /* Actions */
+                .actions {
+                    display: flex;
+                    gap: 1rem;
+                    flex-wrap: wrap;
+                }
+                
+                .btn {
+                    background: linear-gradient(135deg, #5865f2, #4752c4);
+                    color: white;
+                    padding: 0.75rem 2rem;
+                    border: none;
+                    border-radius: 50px;
+                    text-decoration: none;
+                    font-weight: 600;
+                    font-size: 0.9rem;
+                    transition: all 0.3s ease;
+                    display: inline-flex;
+                    align-items: center;
+                    gap: 0.5rem;
+                    box-shadow: 0 4px 20px rgba(88, 101, 242, 0.4);
+                    cursor: pointer;
+                }
+                
+                .btn:hover {
+                    background: linear-gradient(135deg, #4752c4, #3b41a3);
+                    transform: translateY(-2px);
+                    box-shadow: 0 6px 25px rgba(88, 101, 242, 0.5);
+                }
+                
+                .btn-secondary {
+                    background: rgba(255, 255, 255, 0.1);
+                    box-shadow: none;
+                    border: 1px solid rgba(255, 255, 255, 0.2);
+                }
+                
+                .btn-secondary:hover {
+                    background: rgba(255, 255, 255, 0.2);
+                    box-shadow: 0 4px 15px rgba(255, 255, 255, 0.1);
+                }
+                
+                /* Mobile Responsive */
+                @media (max-width: 768px) {
+                    .main-content {
+                        padding: 1rem;
+                    }
+                    
+                    .header-content {
+                        padding: 0 1rem;
+                    }
+                    
+                    .video-container {
+                        padding: 1rem;
+                    }
+                    
+                    .video-title {
+                        font-size: 1.2rem;
+                    }
+                    
+                    .info-grid {
+                        grid-template-columns: 1fr;
+                        gap: 1rem;
+                    }
+                    
+                    .actions {
+                        flex-direction: column;
+                    }
+                    
+                    .btn {
+                        justify-content: center;
+                        width: 100%;
+                    }
                 }
             </style>
-        </head>
-        <body>
-            <div class="container">
-                <h1>${videoData.originalName}</h1>
-                <video controls preload="metadata">
-                    <source src="${videoUrl}" type="video/mp4">
-                    Your browser does not support the video tag.
-                </video>
-                <div class="info">
-                    <p><strong>File size:</strong> ${(videoData.size / (1024 * 1024)).toFixed(2)} MB</p>
-                    <p><strong>Uploaded:</strong> ${videoData.uploadDate.toLocaleString()}</p>
-                    <p><strong>Downloads:</strong> ${videoData.downloadCount}</p>
+        </head>        <body>
+            <div class="header">
+                <div class="header-content">
+                    <div class="logo">
+                        <div class="logo-image">VA</div>
+                        <div class="logo-text">VillainArc</div>
+                    </div>
+                    <a href="${process.env.FRONTEND_URL || '/'}" class="back-btn">
+                        ← Back to Upload
+                    </a>
                 </div>
-                <a href="${downloadUrl}" class="download-btn">Download Video</a>
-                <a href="/" class="back-btn">Upload Another</a>
             </div>
+            
+            <div class="main-content">
+                <div class="video-container">                    <h1 class="video-title">${videoData.originalName}</h1>                    <div class="video-wrapper" style="position: relative;">
+                        <video 
+                            id="mainVideo"
+                            controls 
+                            preload="metadata"
+                            crossorigin="anonymous"
+                            style="width: 100%; max-width: 100%; height: auto; border-radius: 8px; background: #000000;">
+                            <source src="${videoUrl}" type="${videoData.fileFormat === '.mkv' || videoData.isMKV ? 'video/mp4' : videoData.contentType}">
+                            <p style="color: #ff6b6b; text-align: center; padding: 2rem;">
+                                Your browser does not support the video tag. 
+                                <a href="${downloadUrl}" style="color: #5865f2;">Download the video instead</a>
+                            </p>
+                        </video>                        <div id="loadingStatus" style="display: none; position: absolute; top: 10px; right: 10px; background: rgba(0,0,0,0.8); color: white; padding: 0.5rem; border-radius: 4px; font-size: 0.8rem;">
+                            Loading...
+                        </div>
+                    </div>
+                </div>
+                
+                <div class="info-grid">
+                    <div class="info-card">
+                        <div class="card-title">Uploaded by</div>                        <div class="uploader-info">                            <div class="uploader-avatar">
+                                <img id="avatarImg" src="${avatarUrl}"
+                                     alt="${videoData.uploaderUsername}"
+                                     style="width: 100%; height: 100%; object-fit: cover;">
+                            </div>
+                            <div class="uploader-details">
+                                <h3>${videoData.uploaderUsername}</h3>
+                                <p>Discord User</p>
+                            </div>
+                        </div>
+                    </div>
+                    
+                    <div class="info-card">
+                        <div class="card-title">File Details</div>
+                        <div class="file-stats">
+                            <div class="stat-item">
+                                <span class="stat-label">File Size:</span>
+                                <span class="stat-value">${formatFileSize(videoData.size)}</span>
+                            </div>
+                            <div class="stat-item">
+                                <span class="stat-label">Upload Date:</span>
+                                <span class="stat-value">${new Date(videoData.uploadDate).toLocaleDateString()}</span>
+                            </div>
+                            <div class="stat-item">
+                                <span class="stat-label">Downloads:</span>
+                                <span class="stat-value">${videoData.downloadCount}</span>
+                            </div>
+                        </div>
+                    </div>
+                </div>
+                
+                <div class="actions">
+                    <a href="${downloadUrl}" class="btn">
+                        📥 Download Video
+                    </a>
+                    <a href="${process.env.FRONTEND_URL || '/'}" class="btn btn-secondary">
+                        📤 Upload Another
+                    </a>
+                </div>
+            </div>            <script>                // Simple video loading with MKV support
+                const video = document.getElementById('mainVideo');
+                const loadingStatus = document.getElementById('loadingStatus');
+                const avatarImg = document.getElementById('avatarImg');
+                
+                // Check if this is an MKV file
+                const isMKV = '${videoData.fileFormat}' === '.mkv' || ${videoData.isMKV || false};
+                
+                // Handle avatar image error
+                if (avatarImg) {
+                    avatarImg.addEventListener('error', function() {
+                        this.src = 'https://cdn.discordapp.com/embed/avatars/0.png';
+                    });
+                }
+                
+                if (video && loadingStatus) {
+                    // Force video to try multiple formats for MKV compatibility
+                    if (isMKV) {
+                        console.log('🎬 MKV file detected - setting up enhanced compatibility');
+                        
+                        // Add multiple source elements for better compatibility
+                        const videoUrl = '${videoUrl}';
+                        video.innerHTML = \`
+                            <source src="\${videoUrl}" type="video/mp4">
+                            <source src="\${videoUrl}" type="video/x-matroska">
+                            <source src="\${videoUrl}" type="video/webm">
+                            <p style="color: #ff6b6b; text-align: center; padding: 2rem;">
+                                Your browser does not support this video format. 
+                                <a href="${downloadUrl}" style="color: #5865f2;">Download the video instead</a>
+                            </p>
+                        \`;
+                        
+                        // Set video properties for better MKV handling
+                        video.preload = 'metadata';
+                        video.crossOrigin = 'anonymous';
+                    }
+                    // Show loading status
+                    video.addEventListener('loadstart', () => {
+                        console.log('🎥 Video loading started');
+                        loadingStatus.textContent = 'Loading...';
+                        loadingStatus.style.display = 'block';
+                    });
+                    
+                    video.addEventListener('loadedmetadata', () => {
+                        console.log('📊 Video metadata loaded, duration:', video.duration);
+                        loadingStatus.textContent = 'Metadata loaded';
+                    });
+                    
+                    video.addEventListener('loadeddata', () => {
+                        console.log('📁 Video data loaded');
+                        loadingStatus.textContent = 'Data loaded';
+                    });
+                    
+                    video.addEventListener('canplay', () => {
+                        console.log('▶️ Video can start playing');
+                        loadingStatus.style.display = 'none';
+                    });
+                    
+                    video.addEventListener('canplaythrough', () => {
+                        console.log('🎬 Video can play through');
+                        loadingStatus.style.display = 'none';
+                    });
+                    
+                    video.addEventListener('progress', () => {
+                        if (video.buffered.length > 0) {
+                            const buffered = video.buffered.end(0);
+                            const duration = video.duration;
+                            if (duration > 0) {
+                                const percent = Math.round((buffered / duration) * 100);
+                                if (loadingStatus.style.display !== 'none') {
+                                    loadingStatus.textContent = \`Buffered: \${percent}%\`;
+                                }
+                            }
+                        }
+                    });
+                      video.addEventListener('error', async (e) => {
+                        console.error('❌ Video error:', e);
+                        const error = video.error;
+                        
+                        let errorMessage = 'Error loading video';
+                        
+                        if (error) {
+                            switch(error.code) {
+                                case error.MEDIA_ERR_ABORTED:
+                                    errorMessage = 'Video loading was aborted';
+                                    break;
+                                case error.MEDIA_ERR_NETWORK:
+                                    errorMessage = 'Network error while loading video';
+                                    break;
+                                case error.MEDIA_ERR_DECODE:
+                                    errorMessage = 'Video format not supported by your browser';
+                                    break;
+                                case error.MEDIA_ERR_SRC_NOT_SUPPORTED:
+                                    errorMessage = 'Video source not supported';
+                                    break;
+                                default:
+                                    errorMessage = 'Unknown video error occurred';
+                            }
+                        }
+                        
+                        loadingStatus.innerHTML = \`
+                            <div style="color: #ff6b6b;">
+                                ❌ \${errorMessage}<br>
+                                <a href="${downloadUrl}" style="color: #5865f2; text-decoration: underline;">Download instead</a>
+                            </div>
+                        \`;
+                        loadingStatus.style.display = 'block';
+                    });
+                    
+                    // Test if the stream URL is accessible
+                    console.log('🔗 Testing stream URL:', videoUrl);
+                    fetch(videoUrl, { 
+                        method: 'HEAD',
+                        mode: 'cors'
+                    })
+                    .then(response => {
+                        console.log('📡 Stream URL test response:', response.status, response.statusText);
+                        console.log('📋 Response headers:', Array.from(response.headers.entries()));                        if (!response.ok) {
+                            throw new Error(\`Stream not accessible: \${response.status} \${response.statusText}\`);
+                        }
+                    })
+                    .catch(error => {
+                        console.error('🚫 Stream URL test failed:', error);
+                        loadingStatus.innerHTML = \`
+                            <div style="color: #ff6b6b;">
+                                🚫 Stream not accessible<br>
+                                <a href="${downloadUrl}" style="color: #5865f2; text-decoration: underline;">Download instead</a>
+                            </div>
+                        \`;
+                        loadingStatus.style.display = 'block';
+                    });
+                }
+            </script>
         </body>
         </html>
     `);
 });
 
-app.get('/stream/:videoId', (req, res) => {
+app.get('/download/:videoId', async (req, res) => {
     const { videoId } = req.params;
     const videoData = videoStore.get(videoId);
 
@@ -383,30 +1518,30 @@
         return res.status(404).json({ error: 'Video not found' });
     }
 
-    // Redirect to Cloudinary streaming URL
-    res.redirect(videoData.cloudinaryUrl);
-});
-
-app.get('/download/:videoId', (req, res) => {
-    const { videoId } = req.params;
-    const videoData = videoStore.get(videoId);
-
-    if (!videoData) {
-        return res.status(404).json({ error: 'Video not found' });
-    }
-
-    // Increment download count
-    videoData.downloadCount++;
-    videoStore.set(videoId, videoData);
-
-    // Redirect to Cloudinary download URL with original filename
-    const downloadUrl = cloudinary.url(videoData.cloudinaryPublicId, {
-        resource_type: 'video',
-        flags: 'attachment',
-        secure: true
-    });
-    
-    res.redirect(downloadUrl);
+    try {
+        // Increment download count
+        videoData.downloadCount++;
+        videoStore.set(videoId, videoData);
+
+        // Get the blob client
+        const containerClient = blobServiceClient.getContainerClient(videoData.containerName);
+        const blockBlobClient = containerClient.getBlockBlobClient(videoData.blobName);
+        
+        // Download the blob as a stream
+        const downloadResponse = await blockBlobClient.download();
+        
+        // Set proper headers for download
+        res.setHeader('Content-Type', videoData.contentType);
+        res.setHeader('Content-Length', videoData.size);
+        res.setHeader('Content-Disposition', `attachment; filename="${videoData.originalName}"`);
+        
+        // Pipe the stream to response
+        downloadResponse.readableStreamBody.pipe(res);
+        
+    } catch (error) {
+        console.error('Error downloading video:', error);
+        res.status(500).json({ error: 'Failed to download video' });
+    }
 });
 
 // Health check endpoint
@@ -419,6 +1554,22 @@
     });
 });
 
+// Session status endpoint (for debugging)
+app.get('/session-status', requireAuth, (req, res) => {
+    res.json({
+        sessionId: req.sessionID,
+        user: req.user ? {
+            id: req.user.id,
+            username: req.user.username,
+            discriminator: req.user.discriminator
+        } : null,
+        sessionStore: sessionStore ? 'Azure Table Storage' : 'Memory Store',
+        authenticated: !!req.user,
+        sessionAge: req.session.cookie.maxAge,
+        expires: new Date(Date.now() + req.session.cookie.maxAge).toISOString()
+    });
+});
+
 // Discord webhook function - Enhanced security
 async function sendDiscordWebhook(shareLink, videoData) {
     if (!DISCORD_WEBHOOK_URL || !DISCORD_WEBHOOK_URL.startsWith('https://discord.com/api/webhooks/')) {
@@ -430,13 +1581,17 @@
             method: 'POST',
             headers: {
                 'Content-Type': 'application/json',
-            },
-            body: JSON.stringify({
+            },            body: JSON.stringify({
                 embeds: [{
-                    title: '� VillainArc Clip Uploaded',
+                    title: '🎬 VillainArc Clip Uploaded',
                     description: `**${videoData.originalName.substring(0, 100)}**${videoData.originalName.length > 100 ? '...' : ''}\n\n[🔗 View Clip](${shareLink})`,
                     color: 0x7f00ff, // VillainArc purple
                     fields: [
+                        {
+                            name: '👤 Uploaded by',
+                            value: videoData.uploaderUsername || 'Unknown User',
+                            inline: true
+                        },
                         {
                             name: '📁 File Size',
                             value: `${(videoData.size / (1024 * 1024)).toFixed(2)} MB`,
@@ -518,4 +1673,447 @@
     } else {
         console.log('⚠️  Discord webhook not configured (set DISCORD_WEBHOOK_URL environment variable)');
     }
-}).timeout = 10 * 60 * 1000; // 10 minute timeout for large uploads+}).timeout = 10 * 60 * 1000; // 10 minute timeout for large uploads
+
+// Add Azure CORS configuration check endpoint
+app.get('/azure-cors-status', requireAuth, async (req, res) => {
+    if (!blobServiceClient) {
+        return res.json({
+            configured: false,
+            message: 'Azure Blob Storage not configured',
+            instructions: 'Please set AZURE_STORAGE_ACCOUNT_NAME and AZURE_STORAGE_ACCOUNT_KEY environment variables'
+        });
+    }
+    
+    try {
+        const properties = await blobServiceClient.getProperties();
+        const corsConfigured = properties.cors && properties.cors.length > 0;
+        
+        res.json({
+            configured: corsConfigured,
+            message: corsConfigured ? 'CORS is configured' : 'CORS needs manual configuration',
+            instructions: corsConfigured ? null : {
+                steps: [
+                    '1. Go to Azure Portal -> Your Storage Account',
+                    '2. Navigate to Settings -> Resource sharing (CORS)',
+                    '3. Add these CORS rules for Blob service:',
+                    '   - Allowed origins: * (or your specific domains)',
+                    '   - Allowed methods: GET,HEAD,OPTIONS,PUT,POST',
+                    '   - Allowed headers: *',
+                    '   - Exposed headers: Content-Range,Accept-Ranges,Content-Length,Content-Type',
+                    '   - Max age: 86400',
+                    '4. Save the configuration'
+                ]
+            },
+            currentCors: properties.cors || []
+        });
+    } catch (error) {
+        res.json({
+            configured: false,
+            message: 'Failed to check CORS configuration',
+            error: error.message
+        });
+    }
+});
+
+// Debug endpoint to test Azure connectivity and list videos
+app.get('/debug/azure-test', requireAuth, async (req, res) => {
+    try {
+        if (!blobServiceClient) {
+            return res.json({
+                status: 'error',
+                message: 'Azure Blob Storage not configured',
+                configured: false,
+                accountName: accountName ? 'Set' : 'Missing',
+                accountKey: accountKey ? 'Set' : 'Missing',
+                containerName: containerName
+            });
+        }
+
+        const containerClient = blobServiceClient.getContainerClient(containerName);
+        
+        // Test container existence
+        const containerExists = await containerClient.exists();
+        
+        if (!containerExists) {
+            return res.json({
+                status: 'error',
+                message: 'Container does not exist',
+                containerName: containerName,
+                configured: true,
+                containerExists: false
+            });
+        }
+
+        // List blobs in container (first 10)
+        const blobs = [];
+        let count = 0;
+        for await (const blob of containerClient.listBlobsFlat()) {
+            if (count >= 10) break;
+            blobs.push({
+                name: blob.name,
+                size: blob.properties.contentLength,
+                contentType: blob.properties.contentType,
+                lastModified: blob.properties.lastModified
+            });
+            count++;
+        }
+
+        // Test CORS by trying to get container properties
+        let corsEnabled = false;
+        try {
+            const serviceProperties = await blobServiceClient.getProperties();
+            corsEnabled = serviceProperties.cors && serviceProperties.cors.length > 0;
+        } catch (corsError) {
+            console.log('Could not check CORS properties:', corsError.message);
+        }
+
+        res.json({
+            status: 'success',
+            message: 'Azure Blob Storage connection successful',
+            configured: true,
+            containerExists: true,
+            containerName: containerName,
+            accountName: accountName,
+            blobCount: count,
+            blobs: blobs,
+            corsEnabled: corsEnabled,
+            videoStoreCount: videoStore.size,
+            testPerformed: new Date().toISOString()
+        });
+
+    } catch (error) {
+        console.error('Azure test error:', error);
+        res.status(500).json({
+            status: 'error',
+            message: 'Azure test failed',
+            error: error.message,
+            code: error.code,
+            statusCode: error.statusCode
+        });
+    }
+});
+
+// Debug endpoint to test individual video streaming
+app.get('/debug/video-test/:videoId', requireAuth, async (req, res) => {
+    const { videoId } = req.params;
+    const videoData = videoStore.get(videoId);
+
+    if (!videoData) {
+        return res.json({
+            status: 'error',
+            message: 'Video not found',
+            videoId: videoId,
+            availableVideos: Array.from(videoStore.keys()).slice(0, 10)
+        });
+    }
+
+    try {
+        if (!blobServiceClient) {
+            return res.json({
+                status: 'error',
+                message: 'Azure Blob Storage not configured',
+                videoData: videoData
+            });
+        }
+
+        const containerClient = blobServiceClient.getContainerClient(videoData.containerName);
+        const blockBlobClient = containerClient.getBlockBlobClient(videoData.blobName);
+        
+        // Test blob existence
+        const exists = await blockBlobClient.exists();
+        
+        if (!exists) {
+            return res.json({
+                status: 'error',
+                message: 'Blob not found in Azure',
+                blobName: videoData.blobName,
+                containerName: videoData.containerName,
+                blobUrl: videoData.blobUrl
+            });
+        }
+
+        // Get blob properties
+        const properties = await blockBlobClient.getProperties();
+        
+        // Test download (first 1KB only)
+        let downloadTest = 'failed';
+        let downloadError = null;
+        try {
+            const downloadResponse = await blockBlobClient.download(0, 1024);
+            if (downloadResponse.readableStreamBody) {
+                downloadTest = 'success';
+            }
+        } catch (dlError) {
+            downloadError = dlError.message;
+        }
+
+        res.json({
+            status: 'success',
+            message: 'Video test completed',
+            videoId: videoId,
+            videoData: {
+                originalName: videoData.originalName,
+                size: videoData.size,
+                contentType: videoData.contentType,
+                blobName: videoData.blobName,
+                containerName: videoData.containerName
+            },
+            blobExists: exists,
+            blobProperties: {
+                contentLength: properties.contentLength,
+                contentType: properties.contentType,
+                lastModified: properties.lastModified,
+                etag: properties.etag
+            },
+            downloadTest: downloadTest,
+            downloadError: downloadError,
+            streamUrl: `${req.protocol}://${req.get('host')}/stream/${videoId}`,
+            testPerformed: new Date().toISOString()
+        });
+
+    } catch (error) {
+        console.error('Video test error:', error);
+        res.status(500).json({
+            status: 'error',
+            message: 'Video test failed',
+            videoId: videoId,
+            error: error.message,
+            code: error.code,
+            statusCode: error.statusCode,
+            videoData: videoData
+        });
+    }
+});
+
+// Debug endpoint to check Azure SDK methods
+app.get('/debug/azure-sdk', requireAuth, (req, res) => {
+    if (!blobServiceClient) {
+        return res.json({
+            status: 'error',
+            message: 'Azure Blob Storage not configured'
+        });
+    }
+    
+    const methods = Object.getOwnPropertyNames(Object.getPrototypeOf(blobServiceClient))
+        .filter(method => typeof blobServiceClient[method] === 'function')
+        .sort();
+    
+    res.json({
+        status: 'success',
+        message: 'Azure SDK methods available',
+        availableMethods: methods,
+        serviceUrl: blobServiceClient.url,
+        accountName: blobServiceClient.accountName
+    });
+});
+
+// Debug endpoint to test video streaming capabilities (development only)
+app.get('/debug/test-streaming/:videoId', async (req, res) => {
+    const { videoId } = req.params;
+    const videoData = videoStore.get(videoId);
+    
+    if (!videoData) {
+        return res.json({ error: 'Video not found' });
+    }
+    
+    try {
+        const containerClient = blobServiceClient.getContainerClient(videoData.containerName);
+        const blockBlobClient = containerClient.getBlockBlobClient(videoData.blobName);
+        
+        // Get blob properties
+        const properties = await blockBlobClient.getProperties();
+        
+        // Test range request capability
+        const testRange = await blockBlobClient.download(0, 1024);
+        
+        res.json({
+            success: true,
+            videoId: videoId,
+            blobName: videoData.blobName,
+            originalContentType: videoData.contentType,
+            actualContentType: properties.contentType,
+            fileSize: properties.contentLength,
+            supportsRanges: !!testRange.acceptRanges,
+            streamUrl: `${req.protocol}://${req.get('host')}/stream/${videoId}`,
+            testPerformed: new Date().toISOString()
+        });
+        
+    } catch (error) {
+        res.json({
+            success: false,
+            error: error.message,
+            videoId: videoId
+        });
+    }
+});
+
+// Debug endpoint to test video streaming directly
+app.get('/debug/stream-test/:videoId', async (req, res) => {
+    const { videoId } = req.params;
+    const videoData = videoStore.get(videoId);
+    
+    if (!videoData) {
+        return res.json({ error: 'Video not found' });
+    }
+    
+    try {
+        const containerClient = blobServiceClient.getContainerClient(videoData.containerName);
+        const blockBlobClient = containerClient.getBlockBlobClient(videoData.blobName);
+        
+        // Test blob accessibility
+        const exists = await blockBlobClient.exists();
+        const properties = exists ? await blockBlobClient.getProperties() : null;
+        
+        // Test range request
+        let rangeTest = null;
+        try {
+            const testRange = await blockBlobClient.download(0, 1024);
+            rangeTest = {
+                success: true,
+                hasStream: !!testRange.readableStreamBody,
+                contentType: testRange.contentType,
+                acceptRanges: testRange.acceptRanges
+            };
+        } catch (rangeError) {
+            rangeTest = {
+                success: false,
+                error: rangeError.message
+            };
+        }
+        
+        res.json({
+            success: true,
+            videoId: videoId,
+            blobName: videoData.blobName,
+            containerName: videoData.containerName,
+            blobExists: exists,
+            blobSize: properties?.contentLength || videoData.size,
+            blobContentType: properties?.contentType || videoData.contentType,
+            streamUrl: `${req.protocol}://${req.get('host')}/stream/${videoId}`,
+            directBlobUrl: videoData.blobUrl,
+            rangeTest: rangeTest,
+            testTime: new Date().toISOString()
+        });
+        
+    } catch (error) {
+        res.json({
+            success: false,
+            error: error.message,
+            videoId: videoId
+        });
+    }
+});
+
+// Function to rebuild video store from Azure metadata on startup
+async function rebuildVideoStore() {
+    if (!blobServiceClient) {
+        console.log('⚠️  Azure not configured - skipping video store rebuild');
+        return;
+    }
+    
+    try {
+        console.log('🔄 Rebuilding video store from Azure metadata...');
+        
+        const containerClient = blobServiceClient.getContainerClient(containerName);
+        
+        // Check if container exists
+        const containerExists = await containerClient.exists();
+        if (!containerExists) {
+            console.log(`⚠️  Container '${containerName}' does not exist - creating it...`);
+            await containerClient.create();
+            console.log(`✅ Container '${containerName}' created`);
+            return;
+        }
+        
+        let rebuiltCount = 0;
+        
+        // Iterate through all blobs and rebuild video store
+        for await (const blob of containerClient.listBlobsFlat({ includeMetadata: true })) {
+            try {
+                // Extract video ID from blob name (remove extension)
+                const videoId = path.basename(blob.name, path.extname(blob.name));
+                
+                // Get metadata from blob
+                const metadata = blob.metadata || {};
+                
+                // Reconstruct video data from blob properties and metadata
+                const videoData = {
+                    id: metadata.videoId || videoId,
+                    originalName: metadata.originalName || blob.name,
+                    blobUrl: `https://${accountName}.blob.core.windows.net/${containerName}/${blob.name}`,
+                    blobName: blob.name,
+                    containerName: containerName,
+                    size: blob.properties.contentLength || parseInt(metadata.size || '0'),
+                    contentType: blob.properties.contentType || metadata.contentType || 'video/mp4',
+                    uploadDate: blob.properties.lastModified || new Date(metadata.uploadDate || Date.now()),
+                    downloadCount: parseInt(metadata.downloadCount || '0'),
+                    ip: metadata.uploaderIp || 'unknown',
+                    uploadedBy: metadata.uploadedBy || 'unknown',
+                    uploaderUsername: metadata.uploaderUsername || 'Unknown User',
+                    uploaderAvatar: metadata.uploaderAvatar || null
+                };
+                
+                // Store in memory
+                videoStore.set(videoId, videoData);
+                rebuiltCount++;
+                
+            } catch (blobError) {
+                console.error(`Failed to rebuild video data for blob ${blob.name}:`, blobError.message);
+            }
+        }
+        
+        console.log(`✅ Video store rebuilt with ${rebuiltCount} videos from Azure metadata`);
+        
+    } catch (error) {
+        console.error('❌ Failed to rebuild video store:', error.message);
+    }
+}
+
+// Rebuild video store on startup
+rebuildVideoStore();
+
+// Debug endpoint to get SAS URL as JSON
+app.get('/debug/sas/:videoId', async (req, res) => {
+    const { videoId } = req.params;
+    const videoData = videoStore.get(videoId);
+
+    if (!videoData) {
+        return res.status(404).json({ error: 'Video not found' });
+    }
+
+    try {
+        if (!blobServiceClient) {
+            return res.status(500).json({ error: 'Azure Blob Storage not configured' });
+        }
+
+        const containerClient = blobServiceClient.getContainerClient(videoData.containerName);
+        const blockBlobClient = containerClient.getBlockBlobClient(videoData.blobName);
+
+        // Generate SAS URL
+        const sasOptions = {
+            containerName: videoData.containerName,
+            blobName: videoData.blobName,
+            permissions: BlobSASPermissions.parse('r'),
+            startsOn: new Date(),
+            expiresOn: new Date(new Date().valueOf() + 60 * 60 * 1000),
+        };        const sasToken = generateBlobSASQueryParameters(sasOptions, sharedKeyCredential).toString();
+
+        const sasUrl = `${blockBlobClient.url}?${sasToken}`;
+        
+        res.json({
+            videoId,
+            originalName: videoData.originalName,
+            sasUrl,
+            expiresIn: '1 hour',
+            message: 'Use this URL directly in a video tag'
+        });
+
+    } catch (error) {
+        console.error('❌ SAS URL debug error:', error);
+        res.status(500).json({ 
+            error: 'Failed to generate SAS URL',
+            details: error.message
+        });
+    }
+});